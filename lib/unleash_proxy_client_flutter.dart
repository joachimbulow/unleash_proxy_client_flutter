--- conflicted
+++ resolved
@@ -44,24 +44,28 @@
   StorageProvider? storageProvider;
   String? etag;
   late Future<void> ready;
-<<<<<<< HEAD
-  late bool readyEventEmitted = false;
-  ClientState clientState = ClientState.initializing;
-  UnleashContext context = UnleashContext();
+  var readyEventEmitted = false;
+  var clientState = ClientState.initializing;
+  var context = UnleashContext();
   late Metrics metrics;
 
-  UnleashClient({
-    required this.url,
-    required this.clientKey,
-    required this.appName,
-    this.metricsInterval = 30,
-    this.refreshInterval = 30,
-    this.fetcher = get,
-    this.poster = post,
-    this.sessionIdGenerator = generateSessionId,
-    this.disableMetrics = false,
-    storageProvider,
-  }) : storageProvider = storageProvider ?? InMemoryStorageProvider() {
+  UnleashClient(
+      {required this.url,
+      required this.clientKey,
+      required this.appName,
+      this.metricsInterval = 30,
+      this.refreshInterval = 30,
+      this.fetcher = get,
+      this.poster = post,
+      this.sessionIdGenerator = generateSessionId,
+      this.disableMetrics = false,
+      this.storageProvider,
+      this.bootstrap,
+      this.bootstrapOverride = true,
+      this.disableRefresh = false,
+      this.headerName = 'Authorization',
+      this.customHeaders = const {}}) {
+    ready = _init();
     metrics = Metrics(
         appName: appName,
         poster: poster,
@@ -70,26 +74,6 @@
         clientKey: clientKey,
         disableMetrics: disableMetrics,
         emit: emit);
-    ready = init();
-=======
-  var readyEventEmitted = false;
-  var clientState = ClientState.initializing;
-  var context = UnleashContext();
-
-  UnleashClient(
-      {required this.url,
-      required this.clientKey,
-      required this.appName,
-      this.refreshInterval = 30,
-      this.fetcher = get,
-      this.sessionIdGenerator = generateSessionId,
-      this.storageProvider,
-      this.bootstrap,
-      this.bootstrapOverride = true,
-      this.disableRefresh = false,
-      this.headerName = 'Authorization',
-      this.customHeaders = const {}}) {
-    ready = _init();
     final bootstrap = this.bootstrap;
     if (bootstrap != null) {
       toggles = bootstrap;
@@ -123,7 +107,6 @@
       emit('ready');
       clientState = ClientState.ready;
     }
->>>>>>> c093c7a8
   }
 
   Future<void> _fetchToggles() async {
@@ -140,11 +123,7 @@
         headers['If-None-Match'] = etag;
       }
 
-<<<<<<< HEAD
-      var request = http.Request(
-=======
       final request = http.Request(
->>>>>>> c093c7a8
           'GET', Uri.parse('${url.toString()}${context.toQueryParams()}'));
       request.headers.addAll(headers);
       final response = await fetcher(request);
@@ -168,17 +147,6 @@
     }
   }
 
-<<<<<<< HEAD
-  Future<String> resolveSessionId() async {
-    var sessionId = context.sessionId;
-    if (sessionId != null) {
-      return sessionId;
-    } else {
-      var existingSessionId = await storageProvider.get('sessionId');
-      if (existingSessionId == null) {
-        var newSessionId = sessionIdGenerator();
-        await storageProvider.save('sessionId', newSessionId);
-=======
   Future<String> _resolveSessionId() async {
     final sessionId = context.sessionId;
     if (sessionId != null) {
@@ -189,32 +157,14 @@
       if (existingSessionId == null) {
         final newSessionId = sessionIdGenerator();
         await actualStorageProvider.save(sessionStorageKey, newSessionId);
->>>>>>> c093c7a8
         return newSessionId;
       }
       return existingSessionId;
     }
   }
 
-<<<<<<< HEAD
-  Future<void> init() async {
-    var currentSessionId = context.sessionId;
-    if (currentSessionId == null) {
-      var sessionId = await resolveSessionId();
-      context.sessionId = sessionId;
-    }
-
-    toggles = await fetchTogglesFromStorage();
-    emit('initialized');
-    clientState = ClientState.initialized;
-  }
-
-  Future<Map<String, ToggleConfig>> fetchTogglesFromStorage() async {
-    var toggles = await storageProvider.get('unleash_repo');
-=======
   Future<Map<String, ToggleConfig>> _fetchTogglesFromStorage() async {
     final toggles = await actualStorageProvider.get(storageKey);
->>>>>>> c093c7a8
 
     if (toggles == null) {
       return {};
@@ -234,15 +184,9 @@
     }
   }
 
-<<<<<<< HEAD
-  void updateContextField(UnleashContext unleashContext) {
-    if (unleashContext.sessionId == null) {
-      var oldSessionId = context.sessionId;
-=======
   void _updateContextFields(UnleashContext unleashContext) {
     if (unleashContext.sessionId == null) {
       final oldSessionId = context.sessionId;
->>>>>>> c093c7a8
       context = unleashContext;
       context.sessionId = oldSessionId;
     } else {
@@ -297,18 +241,11 @@
 
   Future<void> start() async {
     if (clientState == ClientState.initializing) {
-<<<<<<< HEAD
-      await waitForEvent('initialized');
+      await _waitForEvent('initialized');
     }
 
     metrics.start();
-    await fetchToggles();
-=======
-      await _waitForEvent('initialized');
-    }
-
     await _fetchToggles();
->>>>>>> c093c7a8
 
     if (clientState != ClientState.ready) {
       emit('ready');
