--- conflicted
+++ resolved
@@ -6,13 +6,8 @@
 version: 0.0.1
 
 environment:
-<<<<<<< HEAD
-  sdk: '>=2.18.5 <3.0.0'
-  flutter: '>=1.17.0'
-=======
   sdk: ">=2.18.0 <3.0.0"
   flutter: ">=3.0.0"
->>>>>>> c093c7a8
 
 dependencies:
   flutter:
@@ -20,7 +15,7 @@
   http: 0.13.5
   events_emitter: 0.5.2
   shared_preferences: 2.0.15
-  clock: ^1.1.1
+  clock: 1.1.1
 
 dev_dependencies:
   flutter_test:
