import 'package:flutter_test/flutter_test.dart';
import 'package:http/http.dart';
import 'package:shared_preferences/shared_preferences.dart';
import 'package:unleash_proxy_client_flutter/in_memory_storage_provider.dart';
import 'package:unleash_proxy_client_flutter/shared_preferences_storage_provider.dart';
import 'package:unleash_proxy_client_flutter/toggle_config.dart';
import 'package:unleash_proxy_client_flutter/unleash_context.dart';
import 'package:unleash_proxy_client_flutter/unleash_proxy_client_flutter.dart';
import 'package:clock/clock.dart';

import 'dart:async';
import 'package:fake_async/fake_async.dart';
import 'package:unleash_proxy_client_flutter/variant.dart';

const mockData = '''{ 
     "toggles": [
      { "name": "flutter-on", "enabled": true, "impressionData": false, "variant": { "enabled": false, "name": "disabled" } }, 
      { "name": "flutter-off", "enabled": false, "impressionData": false, "variant": { "enabled": false, "name": "flutter-off-variant" } },
      { "name": "flutter-variant", "enabled": true, "impressionData": false, "variant": { "enabled": true, "name": "flutter-variant" } }
     ] 
  }''';

// todo: test rejecting invalid URLs

class GetMock {
  var calledTimes = 0;
  final calledWith = [];
  final calledWithUrls = [];
  String body;
  int status;
  Map<String, String> headers;

  GetMock({this.body = mockData, this.status = 200, this.headers = const {}});

  Future<Response> call(Request request) async {
    calledTimes++;
    calledWith.add([request.url, request.headers]);
    calledWithUrls.add(request.url);

    return Response(mockData, status, headers: headers);
  }
}

class PostMock {
  var calledTimes = 0;
  var calledWith = [];
  var calledWithUrls = [];
  String payload;
  int status;
  Map<String, String> headers;

  PostMock({required this.payload, this.status = 200, this.headers = const {}});

  Future<Response> call(Request request) async {
    calledTimes++;
    calledWith.add([request.url, request.headers, request.body]);
    calledWithUrls.add(request.url);

    return Response(payload, status, headers: headers);
  }
}

String generateSessionId() {
  return '1234';
}

class FailingGetMock {
  Exception error;

  FailingGetMock(this.error);

  Future<Response> call(Request request) async {
    throw error;
  }
}

void main() {
  TestWidgetsFlutterBinding.ensureInitialized();

  final url = Uri.parse('https://app.unleash-hosted.com/demo/api/proxy');

  test('can fetch initial toggles with ready', () async {
    final getMock = GetMock();
    final unleash = UnleashClient(
        url: url,
        clientKey: 'proxy-123',
        appName: 'flutter-test',
        storageProvider: InMemoryStorageProvider(),
        fetcher: getMock);

    expect(unleash.isEnabled('flutter-on'), false);
    expect(unleash.isEnabled('flutter-off'), false);

    final completer = Completer<void>();
    // Ready should be registered before we start the client.
    unleash.on('ready', (_) {
      completer.complete();
    });

    unleash.start();
    await completer.future;
    unleash.stop();

    expect(unleash.isEnabled('flutter-on'), true);
    expect(unleash.isEnabled('flutter-off'), false);
    expect(getMock.calledTimes, 1);
  });

  test('emits update event on initial data fetch', () async {
    final getMock = GetMock();
    final unleash = UnleashClient(
        url: url,
        clientKey: 'proxy-123',
        appName: 'flutter-test',
        storageProvider: InMemoryStorageProvider(),
        fetcher: getMock);

    var count = 0;
    unleash.on('update', (_) {
      count += 1;
    });

    await unleash.start();

    expect(count, 1);
  });

  test('store session id in storage', () async {
    final getMock = GetMock();
    final storageProvider = InMemoryStorageProvider();
    final unleash = UnleashClient(
        url: url,
        clientKey: 'proxy-123',
        appName: 'flutter-test',
        storageProvider: storageProvider,
        sessionIdGenerator: generateSessionId,
        fetcher: getMock);

    await unleash.start();

    final sessionId = await storageProvider.get(sessionStorageKey);
    expect(sessionId, '1234');
  });

  test('get session id from storage', () async {
    final getMock = GetMock();
    final storageProvider = InMemoryStorageProvider();
    await storageProvider.save(sessionStorageKey, '5678');
    final unleash = UnleashClient(
        url: url,
        clientKey: 'proxy-123',
        appName: 'flutter-test',
        storageProvider: storageProvider,
        sessionIdGenerator: generateSessionId,
        fetcher: getMock);

    await unleash.start();

    expect(getMock.calledWithUrls, [
      Uri.parse('https://app.unleash-hosted.com/demo/api/proxy?sessionId=5678')
    ]);
  });

  test('can set custom headers', () async {
    final getMock = GetMock();
    final unleash = UnleashClient(
        url: url,
        clientKey: 'proxy-123',
        appName: 'flutter-test',
        headerName: 'CustomHeader',
        customHeaders: {
          'CustomHeader': 'CustomHeaderValue',
          'Accept': 'AcceptType',
          'X-Custom': 'CustomExtension'
        },
        storageProvider: InMemoryStorageProvider(),
        sessionIdGenerator: generateSessionId,
        fetcher: getMock);

    await unleash.start();

    expect(getMock.calledWith, [
      [
        Uri.parse(
            'https://app.unleash-hosted.com/demo/api/proxy?sessionId=1234'),
        {
          'Accept': 'AcceptType',
          'Cache': 'no-cache',
          'CustomHeader': 'CustomHeaderValue',
          'X-Custom': 'CustomExtension'
        }
      ]
    ]);
  });

  test('can set custom client id header', () async {
    final getMock = GetMock();
    final unleash = UnleashClient(
        url: url,
        clientKey: 'proxy-123',
        appName: 'flutter-test',
        headerName: 'CustomHeader',
        storageProvider: InMemoryStorageProvider(),
        sessionIdGenerator: generateSessionId,
        fetcher: getMock);

    await unleash.start();

    expect(getMock.calledWith, [
      [
        Uri.parse(
            'https://app.unleash-hosted.com/demo/api/proxy?sessionId=1234'),
        {
          'Accept': 'application/json',
          'Cache': 'no-cache',
          'CustomHeader': 'proxy-123',
        }
      ]
    ]);
  });

  test('should not emit update on 304', () async {
    final getMock = GetMock(status: 304);
    final unleash = UnleashClient(
        url: url,
        clientKey: 'proxy-123',
        appName: 'flutter-test',
        storageProvider: InMemoryStorageProvider(),
        fetcher: getMock);

    var count = 0;
    unleash.on('update', (_) {
      count += 1;
    });

    await unleash.start();

    expect(count, 0);
  });

  test('should emit error on error HTTP codes', () async {
    final getMock = GetMock(status: 400);
    final unleash = UnleashClient(
        url: url,
        clientKey: 'proxy-123',
        appName: 'flutter-test',
        storageProvider: InMemoryStorageProvider(),
        fetcher: getMock);

    final completer = Completer<dynamic>();
    unleash.on('error', (dynamic event) {
      completer.complete(event);
    });

    unleash.start();

    final value = await completer.future;

    expect(value, {
      'type': 'HttpError',
      'code': 400,
    });
  });

  test('should emit error on failing HTTP client', () async {
    final exception = Exception('unexpected exception');
    final getMock = FailingGetMock(exception);
    final unleash = UnleashClient(
        url: url,
        clientKey: 'proxy-123',
        appName: 'flutter-test',
        storageProvider: InMemoryStorageProvider(),
        fetcher: getMock);

    final completer = Completer<dynamic>();
    unleash.on('error', (dynamic event) {
      completer.complete(event);
    });

    unleash.start();

    final value = await completer.future;

    expect(value, exception);
  });

  test('should only call ready event once', () async {
    var count = 0;
    final getMock = GetMock();
    final unleash = UnleashClient(
        url: url,
        clientKey: 'proxy-123',
        appName: 'flutter-test',
        storageProvider: InMemoryStorageProvider(),
        fetcher: getMock);

    // Ready should be registered before we start the client.
    unleash.on('ready', (_) {
      count += 1;
    });

    await unleash.start();
    await unleash.start();

    expect(count, 1);
  });

  test('can fetch initial toggles with await', () async {
    final getMock = GetMock();
    final unleash = UnleashClient(
        url: url,
        clientKey: 'proxy-123',
        appName: 'flutter-test',
        storageProvider: InMemoryStorageProvider(),
        fetcher: getMock);

    await unleash.start();
    unleash.stop();

    expect(unleash.isEnabled('flutter-on'), true);
    expect(unleash.isEnabled('flutter-off'), false);
    expect(getMock.calledTimes, 1);
  });

  test('can store toggles in memory storage', () async {
    final getMock = GetMock();
    final storageProvider = InMemoryStorageProvider();
    final unleash = UnleashClient(
        url: url,
        clientKey: 'proxy-123',
        appName: 'flutter-test',
        fetcher: getMock,
        storageProvider: storageProvider);

    await unleash.start();
    final result = await storageProvider.get(storageKey);

    expect(result, mockData);
  });

  test('can read initial toggles from in memory storage', () async {
    final getMock = GetMock();
    final storageProvider = InMemoryStorageProvider();
    await storageProvider.save(storageKey, mockData);
    final unleash = UnleashClient(
        url: url,
        clientKey: 'proxy-123',
        appName: 'flutter-test',
        fetcher: getMock,
        storageProvider: storageProvider);

    expect(unleash.isEnabled('flutter-on'), false);

    final completer = Completer<void>();
    unleash.on('initialized', (_) {
      completer.complete();
    });
    await completer.future;

    expect(unleash.isEnabled('flutter-on'), true);
    expect(getMock.calledTimes, 0);
  });

  test('can store toggles in shared preferences by default', () async {
    final getMock = GetMock();
    SharedPreferences.setMockInitialValues({});
    addTearDown(() {
      SharedPreferences.setMockInitialValues({});
    });
    final storageProvider = await SharedPreferencesStorageProvider.init();
    final unleash = UnleashClient(
      url: url,
      clientKey: 'proxy-123',
      appName: 'flutter-test',
      sessionIdGenerator: generateSessionId,
      fetcher: getMock,
    );

    await unleash.start();
    final result = await storageProvider.get(storageKey);
    final sessionId = await storageProvider.get(sessionStorageKey);

    expect(result, mockData);
    expect(sessionId, '1234');
  });

  test('can refetch toggles at a regular interval', () async {
    fakeAsync((async) {
      final getMock = GetMock();
      final unleash = UnleashClient(
          url: url,
          clientKey: 'proxy-123',
          appName: 'flutter-test',
          refreshInterval: 10,
          storageProvider: InMemoryStorageProvider(),
          fetcher: getMock);

      var updateEventCount = 0;
      unleash.on('update', (_) {
        updateEventCount += 1;
      });

      unleash.start();
      expect(getMock.calledTimes, 0);
      async.elapse(const Duration(seconds: 9));
      expect(getMock.calledTimes, 1);
      async.elapse(const Duration(seconds: 1));
      expect(getMock.calledTimes, 2);
      expect(updateEventCount, 2);
    });
  });

  test('can disable refresh at a regular interval', () async {
    fakeAsync((async) {
      final getMock = GetMock();
      final unleash = UnleashClient(
          url: url,
          clientKey: 'proxy-123',
          appName: 'flutter-test',
          refreshInterval: 10,
          disableRefresh: true,
          storageProvider: InMemoryStorageProvider(),
          fetcher: getMock);

      var updateEventCount = 0;
      unleash.on('update', (_) {
        updateEventCount += 1;
      });

      unleash.start();
      expect(getMock.calledTimes, 0);
      async.elapse(const Duration(seconds: 1));
      expect(getMock.calledTimes, 1);
      async.elapse(const Duration(seconds: 100));
      expect(getMock.calledTimes, 1);
      expect(updateEventCount, 1);
    });
  });

  test('stopping client should cancel the timer', () async {
    fakeAsync((async) {
      final getMock = GetMock();
      final unleash = UnleashClient(
          url: url,
          clientKey: 'proxy-123',
          appName: 'flutter-test',
          refreshInterval: 10,
          storageProvider: InMemoryStorageProvider(),
          fetcher: getMock);

      unleash.start();
      async.elapse(const Duration(seconds: 10));
      expect(getMock.calledTimes, 2);
      // first stop cancels the timer
      unleash.stop();
      async.elapse(const Duration(seconds: 10));
      expect(getMock.calledTimes, 2);
      // second stop should be no-op
      unleash.stop();
      async.elapse(const Duration(seconds: 10));
      expect(getMock.calledTimes, 2);
    });
  });

  test('can update context', () async {
    final getMock = GetMock();
    final unleash = UnleashClient(
        url: url,
        clientKey: 'proxy-123',
        appName: 'flutter-test',
        sessionIdGenerator: generateSessionId,
        storageProvider: InMemoryStorageProvider(),
        fetcher: getMock);

    await unleash.start();
    await unleash.updateContext(UnleashContext(
        userId: '123',
        remoteAddress: 'address',
        sessionId: 'session',
        properties: {'customKey': 'customValue'}));
    await unleash.setContextField('userId', '456');
    await unleash.setContextField('anotherCustomKey', 'anotherCustomValue');

    expect(getMock.calledTimes, 4);
    expect(getMock.calledWithUrls, [
      Uri.parse('https://app.unleash-hosted.com/demo/api/proxy?sessionId=1234'),
      Uri.parse(
          'https://app.unleash-hosted.com/demo/api/proxy?userId=123&remoteAddress=address&sessionId=session&customKey=customValue'),
      Uri.parse(
          'https://app.unleash-hosted.com/demo/api/proxy?userId=456&remoteAddress=address&sessionId=session&customKey=customValue'),
      Uri.parse(
          'https://app.unleash-hosted.com/demo/api/proxy?userId=456&remoteAddress=address&sessionId=session&customKey=customValue&anotherCustomKey=anotherCustomValue')
    ]);
  });

  test('can update single context fields', () async {
    final getMock = GetMock();
    final unleash = UnleashClient(
        url: url,
        clientKey: 'proxy-123',
        appName: 'flutter-test',
        sessionIdGenerator: generateSessionId,
        storageProvider: InMemoryStorageProvider(),
        fetcher: getMock);

    await unleash.start();
    await unleash.setContextField('userId', '123');
    await unleash.setContextField('sessionId', 'session');
    await unleash.setContextField('remoteAddress', 'address');
    await unleash.setContextField('anotherCustomKey', 'anotherCustomValue');

    expect(getMock.calledTimes, 5);
    expect(getMock.calledWithUrls, [
      Uri.parse('https://app.unleash-hosted.com/demo/api/proxy?sessionId=1234'),
      Uri.parse(
          'https://app.unleash-hosted.com/demo/api/proxy?userId=123&sessionId=1234'),
      Uri.parse(
          'https://app.unleash-hosted.com/demo/api/proxy?userId=123&sessionId=session'),
      Uri.parse(
          'https://app.unleash-hosted.com/demo/api/proxy?userId=123&remoteAddress=address&sessionId=session'),
      Uri.parse(
          'https://app.unleash-hosted.com/demo/api/proxy?userId=123&remoteAddress=address&sessionId=session&anotherCustomKey=anotherCustomValue')
    ]);
  });

  test('update context should wait on asynchronous start', () async {
    final getMock = GetMock();
    final unleash = UnleashClient(
        url: url,
        clientKey: 'proxy-123',
        appName: 'flutter-test',
        sessionIdGenerator: generateSessionId,
        storageProvider: InMemoryStorageProvider(),
        fetcher: getMock);

    unleash.start();
    await unleash.updateContext(UnleashContext(
        userId: '123',
        remoteAddress: 'address',
        sessionId: 'session',
        properties: {'customKey': 'customValue'}));

    expect(getMock.calledTimes, 2);
    expect(getMock.calledWithUrls, [
      Uri.parse('https://app.unleash-hosted.com/demo/api/proxy?sessionId=1234'),
      Uri.parse(
          'https://app.unleash-hosted.com/demo/api/proxy?userId=123&remoteAddress=address&sessionId=session&customKey=customValue')
    ]);
  });

  test('set context field should wait on asynchronous start', () async {
    final getMock = GetMock();
    final unleash = UnleashClient(
        url: url,
        clientKey: 'proxy-123',
        appName: 'flutter-test',
        sessionIdGenerator: generateSessionId,
        storageProvider: InMemoryStorageProvider(),
        fetcher: getMock);

    unleash.start();
    await unleash.setContextField('userId', '456');

    expect(getMock.calledTimes, 2);
    expect(getMock.calledWithUrls, [
      Uri.parse('https://app.unleash-hosted.com/demo/api/proxy?sessionId=1234'),
      Uri.parse(
          'https://app.unleash-hosted.com/demo/api/proxy?userId=456&sessionId=1234')
    ]);
  });

  test('update context should not invoke HTTP without start', () async {
    final getMock = GetMock();
    final unleash = UnleashClient(
        url: url,
        clientKey: 'proxy-123',
        appName: 'flutter-test',
        storageProvider: InMemoryStorageProvider(),
        fetcher: getMock);

    unleash.updateContext(UnleashContext(
        userId: '123',
        remoteAddress: 'address',
        sessionId: 'session',
        properties: {'customKey': 'customValue'}));

    expect(getMock.calledTimes, 0);
  });

  test('should encode query parameters', () async {
    final getMock = GetMock();
    final unleash = UnleashClient(
        url: url,
        clientKey: 'proxy-123',
        appName: 'flutter-test',
        sessionIdGenerator: generateSessionId,
        storageProvider: InMemoryStorageProvider(),
        fetcher: getMock);

    await unleash.start();
    await unleash.updateContext(UnleashContext(
        userId: '123??',
        remoteAddress: '192.168.0.10',
        sessionId: 'session',
        properties: {'custom?Key': 'customValue?'}));

    expect(getMock.calledWithUrls, [
      Uri.parse('https://app.unleash-hosted.com/demo/api/proxy?sessionId=1234'),
      Uri.parse(
          'https://app.unleash-hosted.com/demo/api/proxy?userId=123%3F%3F&remoteAddress=192.168.0.10&sessionId=session&custom%3FKey=customValue%3F')
    ]);
  });

  test('interval should pick settings from update context', () async {
    fakeAsync((async) {
      final getMock = GetMock();
      final unleash = UnleashClient(
          url: url,
          clientKey: 'proxy-123',
          appName: 'flutter-test',
          refreshInterval: 10,
          sessionIdGenerator: generateSessionId,
          storageProvider: InMemoryStorageProvider(),
          fetcher: getMock);

      unleash.start();
      unleash.updateContext(UnleashContext(userId: '123'));
      async.elapse(const Duration(seconds: 10));
      expect(getMock.calledWithUrls, [
        Uri.parse(
            'https://app.unleash-hosted.com/demo/api/proxy?sessionId=1234'),
        Uri.parse(
            'https://app.unleash-hosted.com/demo/api/proxy?userId=123&sessionId=1234'),
        Uri.parse(
            'https://app.unleash-hosted.com/demo/api/proxy?userId=123&sessionId=1234')
      ]);
    });
  });

  test('should store ETag locally', () async {
    fakeAsync((async) {
      final getMock =
          GetMock(body: mockData, status: 200, headers: {'ETag': 'ETagValue'});
      final unleash = UnleashClient(
          url: url,
          clientKey: 'proxy-123',
          appName: 'flutter-test',
          refreshInterval: 10,
          sessionIdGenerator: generateSessionId,
          storageProvider: InMemoryStorageProvider(),
          fetcher: getMock);

      unleash.start();
      async.elapse(const Duration(seconds: 10));

      expect(getMock.calledWith, [
        [
          Uri.parse(
              'https://app.unleash-hosted.com/demo/api/proxy?sessionId=1234'),
          {
            'Accept': 'application/json',
            'Cache': 'no-cache',
            'Authorization': 'proxy-123',
          }
        ],
        [
          Uri.parse(
              'https://app.unleash-hosted.com/demo/api/proxy?sessionId=1234'),
          {
            'Accept': 'application/json',
            'Cache': 'no-cache',
            'Authorization': 'proxy-123',
            'If-None-Match': 'ETagValue'
          }
        ]
      ]);
    });
  });

  test('should not store ETag on codes other than 200', () async {
    fakeAsync((async) {
      final getMock = GetMock(
          body: mockData, status: 500, headers: {'ETag': 'ETagValueIgnore'});
      final unleash = UnleashClient(
          url: url,
          clientKey: 'proxy-123',
          appName: 'flutter-test',
          refreshInterval: 10,
          sessionIdGenerator: generateSessionId,
          storageProvider: InMemoryStorageProvider(),
          fetcher: getMock);

      unleash.start();
      async.elapse(const Duration(seconds: 10));

      expect(getMock.calledWith, [
        [
          Uri.parse(
              'https://app.unleash-hosted.com/demo/api/proxy?sessionId=1234'),
          {
            'Accept': 'application/json',
            'Cache': 'no-cache',
            'Authorization': 'proxy-123',
          }
        ],
        [
          Uri.parse(
              'https://app.unleash-hosted.com/demo/api/proxy?sessionId=1234'),
          {
            'Accept': 'application/json',
            'Cache': 'no-cache',
            'Authorization': 'proxy-123',
          }
        ]
      ]);
    });
  });

  test('can get default variant from API', () async {
    final getMock = GetMock();
    final unleash = UnleashClient(
        url: url,
        clientKey: 'proxy-123',
        appName: 'flutter-test',
        storageProvider: InMemoryStorageProvider(),
        fetcher: getMock);
    await unleash.start();

    final variant = unleash.getVariant('flutter.on');

    expect(variant, Variant(name: 'disabled', enabled: false));
  });

  test('can get default variant for non-existent toggle', () async {
    final getMock = GetMock();
    final unleash = UnleashClient(
        url: url,
        clientKey: 'proxy-123',
        appName: 'flutter-test',
        storageProvider: InMemoryStorageProvider(),
        fetcher: getMock);
    await unleash.start();

    final variant = unleash.getVariant('non.existent.toggle');

    expect(variant, Variant(name: 'disabled', enabled: false));
  });

  test('can get variant', () async {
    final getMock = GetMock();
    final unleash = UnleashClient(
        url: url,
        clientKey: 'proxy-123',
        appName: 'flutter-test',
        storageProvider: InMemoryStorageProvider(),
        fetcher: getMock);
    await unleash.start();

<<<<<<< HEAD
    var variant = unleash.getVariant('flutter-variant');

    expect(variant, Variant(name: 'flutter-variant', enabled: true));
  });

  test('should not send metrics on an interval if bucket is empty', () async {
    fakeAsync((async) {
      var payload =
          '''{start: 2022-12-21T14:18:38.953834, stop: 2022-12-21T14:18:48.953834, toggles: {}}''';

      var getMock = GetMock(body: mockData, status: 200, headers: {});
      var postMock = PostMock(payload: payload, status: 200, headers: {});

      final unleash = UnleashClient(
          url: url,
          clientKey: 'proxy-123',
          appName: 'flutter-test',
          refreshInterval: 10,
          metricsInterval: 10,
          sessionIdGenerator: generateSessionId,
          fetcher: getMock,
          poster: postMock);

      unleash.start();
      async.elapse(const Duration(seconds: 10));

      expect(postMock.calledTimes, 0);
    });
  });

  test('should not send metrics on an interval if disableMetrics is set',
      () async {
    fakeAsync((async) {
      var payload =
          '''{start: 2022-12-21T14:18:38.953834, stop: 2022-12-21T14:18:48.953834, toggles: {}}''';

      var getMock = GetMock(body: mockData, status: 200, headers: {});
      var postMock = PostMock(payload: payload, status: 200, headers: {});
=======
    final variant = unleash.getVariant('flutter-off');
>>>>>>> c093c7a8

      final unleash = UnleashClient(
          url: url,
          clientKey: 'proxy-123',
          appName: 'flutter-test',
          refreshInterval: 10,
          metricsInterval: 10,
          disableMetrics: true,
          sessionIdGenerator: generateSessionId,
          fetcher: getMock,
          poster: postMock);

      unleash.start();
      async.elapse(const Duration(seconds: 50));

      expect(postMock.calledTimes, 0);
    });
  });

  test('should send metrics on interval if metrics are observed', () async {
    fakeAsync((async) {
      withClock(
        Clock.fixed(DateTime(2000)),
        () {
          var payload =
              '''{"appName":"flutter-test","instanceId":"flutter","bucket":{"start":"2000-01-01T00:00:00.000","stop":"2000-01-01T00:00:00.000","toggles":{"flutter-on":{"yes":1,"no":0}}}}''';

          var getMock = GetMock(body: mockData, status: 200, headers: {});
          var postMock = PostMock(payload: payload, status: 200, headers: {});

          final unleash = UnleashClient(
              url: url,
              clientKey: 'proxy-123',
              appName: 'flutter-test',
              refreshInterval: 10,
              metricsInterval: 10,
              sessionIdGenerator: generateSessionId,
              fetcher: getMock,
              poster: postMock);

          unleash.start();

          async.elapse(new Duration(
              seconds: 0)); // call elapse to execute the async function call.
          expect(unleash.isEnabled('flutter-on'), true);

          async.elapse(const Duration(seconds: 10));

          expect(postMock.calledTimes, 1);
          expect(postMock.calledWith, [
            [
              Uri.parse(
                  'https://app.unleash-hosted.com/demo/api/proxy/client/metrics'),
              {
                'content-type': 'application/json',
                'Accept': 'application/json',
                'Cache': 'no-cache',
                'Authorization': 'proxy-123'
              },
              payload
            ],
          ]);
        },
      );
    });
  });

  test('should record metrics for getVariant', () async {
    fakeAsync((async) {
      withClock(
        Clock.fixed(DateTime(2000)),
        () {
          var payload =
              '''{"appName":"flutter-test","instanceId":"flutter","bucket":{"start":"2000-01-01T00:00:00.000","stop":"2000-01-01T00:00:00.000","toggles":{"flutter-variant":{"yes":3,"no":0}}}}''';

          var getMock = GetMock(body: mockData, status: 200, headers: {});
          var postMock = PostMock(payload: payload, status: 200, headers: {});

          final unleash = UnleashClient(
              url: url,
              clientKey: 'proxy-123',
              appName: 'flutter-test',
              refreshInterval: 10,
              metricsInterval: 10,
              sessionIdGenerator: generateSessionId,
              fetcher: getMock,
              poster: postMock);

          unleash.start();

          async.elapse(new Duration(
              seconds: 0)); // call elapse to execute the async function call.
          expect(unleash.isEnabled('flutter-variant'), true);
          expect(unleash.getVariant('flutter-variant').enabled, true);
          expect(unleash.getVariant('flutter-variant').enabled, true);

          async.elapse(const Duration(seconds: 10));

          expect(postMock.calledTimes, 1);
          expect(postMock.calledWith, [
            [
              Uri.parse(
                  'https://app.unleash-hosted.com/demo/api/proxy/client/metrics'),
              {
                'content-type': 'application/json',
                'Accept': 'application/json',
                'Cache': 'no-cache',
                'Authorization': 'proxy-123'
              },
              payload
            ],
          ]);
        },
      );
    });
  });

  test('should emit an error posting and getting a status code above 399',
      () async {
    fakeAsync((async) {
      var payload =
          '''{start: 2022-12-21T14:18:38.953834, stop: 2022-12-21T14:18:48.953834, toggles: {}}''';

      var getMock = GetMock(body: mockData, status: 200, headers: {});
      var postMock = PostMock(payload: payload, status: 400, headers: {});

      final unleash = UnleashClient(
          url: url,
          clientKey: 'proxy-123',
          appName: 'flutter-test',
          refreshInterval: 10,
          metricsInterval: 10,
          sessionIdGenerator: generateSessionId,
          fetcher: getMock,
          poster: postMock);

      var value;
      unleash.on('error', (dynamic payload) {
        value = payload;
      });

      unleash.start();
      async.elapse(const Duration(seconds: 0));
      expect(unleash.isEnabled('flutter-variant'), true);
      async.elapse(const Duration(seconds: 10));
      expect(postMock.calledTimes, 1);
      expect(value, {
        "type": 'HttpError',
        "code": 400,
      });
    });
  });

  test('can provide initial bootstrap', () async {
    final getMock = GetMock();
    final storageProvider = InMemoryStorageProvider();
    final unleash = UnleashClient(
        url: url,
        clientKey: 'proxy-123',
        appName: 'flutter-test',
        storageProvider: storageProvider,
        bootstrap: {
          'flutter-on': ToggleConfig(
              enabled: true,
              impressionData: false,
              variant: Variant(enabled: true, name: 'variant-name'))
        },
        fetcher: getMock);

    expect(unleash.isEnabled('flutter-on'), true);
    expect(unleash.isEnabled('flutter-off'), false);

    final events = [];
    final initialized = Completer<void>();
    unleash.on('initialized', (_) {
      events.add('initialized');
      initialized.complete();
    });
    final ready = Completer<void>();
    unleash.on('ready', (_) {
      events.add('ready');
      ready.complete();
    });

    await Future.wait([initialized.future, ready.future]);
    final storageToggles = await storageProvider.get(storageKey);

    expect(events, ['initialized', 'ready']);
    expect(storageToggles,
        '{"toggles":[{"name":"flutter-on","enabled":true,"impressionData":false,"variant":{"name":"variant-name","enabled":true}}]}');
  });

  test('should not emit ready event twice when using bootstrap', () async {
    final getMock = GetMock();
    final unleash = UnleashClient(
        url: url,
        clientKey: 'proxy-123',
        appName: 'flutter-test',
        bootstrap: {
          'flutter-on': ToggleConfig(
              enabled: true,
              impressionData: false,
              variant: Variant(enabled: true, name: 'variant-name'))
        },
        storageProvider: InMemoryStorageProvider(),
        fetcher: getMock);

    var count = 0;
    unleash.on('ready', (_) {
      count += 1;
    });

    await unleash.start();

    expect(count, 1);
  });

  test('API should override bootstrap after fetching data', () async {
    final getMock = GetMock();
    final unleash = UnleashClient(
        url: url,
        clientKey: 'proxy-123',
        appName: 'flutter-test',
        bootstrap: {
          'flutter-on': ToggleConfig(
              enabled: false,
              impressionData: true,
              variant: Variant(enabled: false, name: 'variant-name'))
        },
        storageProvider: InMemoryStorageProvider(),
        fetcher: getMock);

    expect(unleash.getVariant('flutter-on'),
        Variant(enabled: false, name: 'variant-name'));

    await unleash.start();

    expect(unleash.getVariant('flutter-on'),
        Variant(enabled: false, name: 'disabled'));
  });

  test('by default bootstrap overrides local storage', () async {
    final getMock = GetMock();
    final storageProvider = InMemoryStorageProvider();
    await storageProvider.save(storageKey,
        '{"toggles":[{"name":"flutter-on","enabled":true,"impressionData":false,"variant":{"name":"storage-variant-name","enabled":true}}]}');
    final unleash = UnleashClient(
        url: url,
        clientKey: 'proxy-123',
        appName: 'flutter-test',
        storageProvider: storageProvider,
        bootstrap: {
          'flutter-on': ToggleConfig(
              enabled: false,
              impressionData: false,
              variant: Variant(enabled: true, name: 'bootstrap-variant-name'))
        },
        fetcher: getMock);

    final initialized = Completer<void>();
    unleash.on('initialized', (_) {
      initialized.complete();
    });
    await initialized.future;

    expect(unleash.getVariant('flutter-on').name, 'bootstrap-variant-name');
  });

  test('prevent bootstrap overrides on non-empty storage', () async {
    final getMock = GetMock();
    final storageProvider = InMemoryStorageProvider();
    await storageProvider.save(storageKey,
        '{"toggles":[{"name":"flutter-on","enabled":true,"impressionData":false,"variant":{"name":"storage-variant-name","enabled":true}}]}');
    final unleash = UnleashClient(
        url: url,
        clientKey: 'proxy-123',
        appName: 'flutter-test',
        storageProvider: storageProvider,
        bootstrapOverride: false,
        bootstrap: {
          'flutter-on': ToggleConfig(
              enabled: false,
              impressionData: false,
              variant: Variant(enabled: true, name: 'bootstrap-variant-name'))
        },
        fetcher: getMock);

    final initialized = Completer<void>();
    unleash.on('initialized', (_) {
      initialized.complete();
    });
    await initialized.future;

    expect(unleash.getVariant('flutter-on').name, 'storage-variant-name');
  });

  test('bootstrap overrides on empty storage', () async {
    final getMock = GetMock();
    final storageProvider = InMemoryStorageProvider();
    await storageProvider.save(storageKey, '{"toggles":[]}');
    final unleash = UnleashClient(
        url: url,
        clientKey: 'proxy-123',
        appName: 'flutter-test',
        storageProvider: storageProvider,
        bootstrapOverride: false,
        bootstrap: {
          'flutter-on': ToggleConfig(
              enabled: true,
              impressionData: false,
              variant: Variant(enabled: true, name: 'variant-name'))
        },
        fetcher: getMock);

    final initialized = Completer<void>();
    unleash.on('ready', (_) {
      initialized.complete();
    });
    await initialized.future;

    expect(unleash.getVariant('flutter-on').name, 'variant-name');
  });
}<|MERGE_RESOLUTION|>--- conflicted
+++ resolved
@@ -756,8 +756,7 @@
         fetcher: getMock);
     await unleash.start();
 
-<<<<<<< HEAD
-    var variant = unleash.getVariant('flutter-variant');
+    final variant = unleash.getVariant('flutter-variant');
 
     expect(variant, Variant(name: 'flutter-variant', enabled: true));
   });
@@ -795,9 +794,6 @@
 
       var getMock = GetMock(body: mockData, status: 200, headers: {});
       var postMock = PostMock(payload: payload, status: 200, headers: {});
-=======
-    final variant = unleash.getVariant('flutter-off');
->>>>>>> c093c7a8
 
       final unleash = UnleashClient(
           url: url,
